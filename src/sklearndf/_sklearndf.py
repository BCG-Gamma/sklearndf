--- conflicted
+++ resolved
@@ -40,14 +40,10 @@
     Provides enhanced support for data frames.
     """
 
-<<<<<<< HEAD
     #: Name of an :class:`pd.Index` or :class:`pd.Series` containing the names of
     #: the features used to fit a :class:`.EstimatorDF`.
     #:
     #: See :meth:`.feature_names_in_` and :meth:`.feature_names_original_`.
-=======
-    #: Name for the series containing input feature names.
->>>>>>> 1c5c5f82
     COL_FEATURE_IN = "feature_in"
 
     def __new__(cls: Type["EstimatorDF"], *args, **kwargs) -> object:
@@ -221,15 +217,10 @@
     Provides enhanced support for data frames.
     """
 
-<<<<<<< HEAD
     #: Name of an :class:`pd.Index` containing the names of the features produced
     #: by a :class:`.TransformerDF`.
     #:
     #: See :meth:`.feature_names_out_` and :meth:`.feature_names_original_`.
-
-=======
-    #: Name for the series containing feature names after transform.
->>>>>>> 1c5c5f82
     COL_FEATURE_OUT = "feature_out"
 
     def __init__(self, *args, **kwargs) -> None:
