--- conflicted
+++ resolved
@@ -77,9 +77,6 @@
         sample_weight: Optional[pd.Series] = None,
         **fit_params,
     ) -> T:
-<<<<<<< HEAD
-        """[see superclass]"""
-=======
         """
         Fit this pipeline using the given inputs.
 
@@ -93,7 +90,6 @@
             estimator implementations
         :return: ``self``
         """
->>>>>>> 654896a9
         self: _BaseEstimatorPipelineDF  # support type hinting in PyCharm
 
         X_preprocessed: pd.DataFrame = self._pre_fit_transform(X, y, **fit_params)
