from typing import *

import numpy as np
import pandas as pd

<<<<<<< HEAD
from yieldengine import Sample
from yieldengine.model.prediction import ModelFitCV
=======
from yieldengine.model.prediction import PredictorCV
>>>>>>> 48e1b259
from yieldengine.preprocessing import FunctionTransformerDF


class UnivariateSimulation:
    __slots__ = ["_model_fit"]

    F_SPLIT_ID = "split_id"
    F_PARAMETER_VALUE = "parameter_value"
    F_RELATIVE_TARGET_CHANGE = "relative_target_change"

    def __init__(self, model_fit: ModelFitCV):
        self._model_fit = model_fit

    @property
    def model_fit(self) -> ModelFitCV:
        return self._model_fit

    def simulate_feature(
        self, feature_name: str, feature_values: Iterable[Any]
    ) -> pd.DataFrame:
<<<<<<< HEAD
        if parameterized_feature not in self.model_fit.sample.feature_names:
            raise ValueError(f"Feature '{parameterized_feature}' not in sample")

        results = []

        for parameter_value in parameter_values:
            feature_synthesizer = UnivariateSimulation.make_column_replacing_transformer(
                parameterized_feature=parameterized_feature,
                parameter_value=parameter_value,
=======
        if feature_name not in self.predictor.sample.feature_names:
            raise ValueError(f"Feature '{feature_name}' not in sample")

        results = []

        self.predictor.fit()

        for value in feature_values:
            simul_transformer = UnivariateSimulation.make_column_replacing_transformer(
                feature_name=feature_name, feature_value=value
>>>>>>> 48e1b259
            )

            synthetic_sample = feature_synthesizer.fit_transform_sample(
                self.model_fit.sample
            )

            predictor_for_syn_sample = self.model_fit.copy_with_sample(
                sample=synthetic_sample
            )

            for split_id in range(self.model_fit.n_splits):
                predictions_for_split_hist: pd.Series = (
                    self.model_fit.predictions_for_split(split_id=split_id)
                )

                predictions_for_split_syn: pd.Series = (
                    predictor_for_syn_sample.predictions_for_split(split_id=split_id)
                )

                relative_target_change = (
                    predictions_for_split_syn.mean(axis=0)
                    / predictions_for_split_hist.mean(axis=0)
                ) - 1

                relative_target_change_ = (split_id, value, relative_target_change)
                results.append(relative_target_change_)

        return pd.DataFrame(
            results,
            columns=[
                UnivariateSimulation.F_SPLIT_ID,
                UnivariateSimulation.F_PARAMETER_VALUE,
                UnivariateSimulation.F_RELATIVE_TARGET_CHANGE,
            ],
        )

    @staticmethod
    def aggregate_simulation_results(
        results_per_split: pd.DataFrame, percentiles: List[int]
    ) -> pd.DataFrame:
        def percentile(n: int):
            def percentile_(x: float):
                return np.percentile(x, n)

            percentile_.__name__ = "percentile_%s" % n
            return percentile_

        return (
            results_per_split.drop(columns=UnivariateSimulation.F_SPLIT_ID)
            .groupby(by=UnivariateSimulation.F_PARAMETER_VALUE)
            .agg([percentile(p) for p in percentiles])
        )

    @staticmethod
    def make_column_replacing_transformer(
<<<<<<< HEAD
        parameterized_feature: str, parameter_value: Any
=======
        feature_name: str, feature_value
>>>>>>> 48e1b259
    ) -> FunctionTransformerDF:
        def transform(x: pd.DataFrame) -> pd.DataFrame:
            x[feature_name] = feature_value
            return x

        return FunctionTransformerDF(func=transform, validate=False)<|MERGE_RESOLUTION|>--- conflicted
+++ resolved
@@ -3,12 +3,7 @@
 import numpy as np
 import pandas as pd
 
-<<<<<<< HEAD
-from yieldengine import Sample
 from yieldengine.model.prediction import ModelFitCV
-=======
-from yieldengine.model.prediction import PredictorCV
->>>>>>> 48e1b259
 from yieldengine.preprocessing import FunctionTransformerDF
 
 
@@ -29,28 +24,14 @@
     def simulate_feature(
         self, feature_name: str, feature_values: Iterable[Any]
     ) -> pd.DataFrame:
-<<<<<<< HEAD
-        if parameterized_feature not in self.model_fit.sample.feature_names:
-            raise ValueError(f"Feature '{parameterized_feature}' not in sample")
-
-        results = []
-
-        for parameter_value in parameter_values:
-            feature_synthesizer = UnivariateSimulation.make_column_replacing_transformer(
-                parameterized_feature=parameterized_feature,
-                parameter_value=parameter_value,
-=======
-        if feature_name not in self.predictor.sample.feature_names:
+        if feature_name not in self.model_fit.sample.feature_names:
             raise ValueError(f"Feature '{feature_name}' not in sample")
 
         results = []
 
-        self.predictor.fit()
-
         for value in feature_values:
-            simul_transformer = UnivariateSimulation.make_column_replacing_transformer(
+            feature_synthesizer = UnivariateSimulation.make_column_replacing_transformer(
                 feature_name=feature_name, feature_value=value
->>>>>>> 48e1b259
             )
 
             synthetic_sample = feature_synthesizer.fit_transform_sample(
@@ -106,11 +87,7 @@
 
     @staticmethod
     def make_column_replacing_transformer(
-<<<<<<< HEAD
-        parameterized_feature: str, parameter_value: Any
-=======
         feature_name: str, feature_value
->>>>>>> 48e1b259
     ) -> FunctionTransformerDF:
         def transform(x: pd.DataFrame) -> pd.DataFrame:
             x[feature_name] = feature_value
