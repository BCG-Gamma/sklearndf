# coding=utf-8
"""Base classes for wrapper around pipeline returning pandas objects and keeping
track of the column names."""


import logging
from typing import *

import pandas as pd
from sklearn.base import BaseEstimator
from sklearn.pipeline import Pipeline

from yieldengine.df.predict import DataFramePredictor
from yieldengine.df.transform import DataFrameTransformer

log = logging.getLogger(__name__)


class PipelineDF(DataFrameTransformer[Pipeline], DataFramePredictor[Pipeline]):
    """
    Wrapper class around `sklearn.pipeline.Pipeline` that returns dataframes.

    :param `**kwargs`: the arguments passed to `DataFrameTransformer` in `__init__`
    """
<<<<<<< HEAD
=======

>>>>>>> 432e2223
    def __init__(self, **kwargs) -> None:
        super().__init__(**kwargs)
        self._validate_steps()

    def _validate_steps(self) -> None:
        for name, transformer in self._transform_steps():
            if transformer is not None and not isinstance(
                transformer, DataFrameTransformer
            ):
                raise ValueError(
                    f"expected all transformers to implement DataFrameTransformer, but "
                    f"step '{name}' is a {type(transformer).__name__}"
                )

    def _transform_steps(self) -> List[Tuple[str, DataFrameTransformer]]:
        pipeline = self.base_transformer

        steps = pipeline.steps

        if len(steps) == 0:
            return []

        estimator = steps[-1][1]

        if estimator is not None and (
            hasattr(estimator, "fit_transform") or hasattr(estimator, "transform")
        ):
            transform_steps = steps
        else:
            transform_steps = steps[:-1]
        return transform_steps

    @classmethod
    def _make_base_transformer(cls, **kwargs) -> Pipeline:
        return Pipeline(**kwargs)

    def _get_columns_original(self) -> pd.Series:
        col_mappings = [
            df_transformer.columns_original
            for _, df_transformer in self._transform_steps()
            if df_transformer is not None
        ]

        if len(col_mappings) == 0:
            _columns_original = _columns_out = self.columns_in
        else:
            _columns_out = col_mappings[-1].index
            _columns_original = col_mappings[-1].values

            # iterate backwards starting from the penultimate item
            for preceding_out_to_original_mapping in col_mappings[-2::-1]:
                # join the original columns of my current transformer on the out columns
                # in the preceding transformer, then repeat
                _columns_original = preceding_out_to_original_mapping.loc[
                    _columns_original
                ].values

        return pd.Series(index=_columns_out, data=_columns_original)

    @property
    def steps(self) -> Sequence[Tuple[str, Union[DataFrameTransformer, BaseEstimator]]]:
        """
        The `steps` attribute of the underlying `Pipeline`.
<<<<<<< HEAD
        List of (name, transform) tuples (implementing fit/transform).
=======
        :return: List of (name, transform) tuples (implementing fit/transform).
>>>>>>> 432e2223
        """
        return self.base_transformer.steps

    def __len__(self) -> int:
        """
        :return: the length of the Pipeline
        """
        return len(self.base_transformer.steps)

    def __getitem__(self, ind: Union[slice, int, str]) -> DataFrameTransformer:
        """Returns a sub-pipeline or a single estimator in the pipeline

        Indexing with an integer will return an estimator; using a slice
        returns another Pipeline instance which copies a slice of this
        Pipeline. This copy is shallow: modifying (or fitting) estimators in
        the sub-pipeline will affect the larger pipeline and vice-versa.
        However, replacing a value in `step` will not affect a copy.
        """

        if isinstance(ind, slice):
            base_pipeline = self.base_transformer
            if ind.step not in (1, None):
                raise ValueError("Pipeline slicing only supports a step of 1")
            # noinspection PyTypeChecker
            return self.__class__(
                steps=base_pipeline.steps[ind],
                memory=base_pipeline.memory,
                verbose=base_pipeline.verbose,
            )
        else:
            return self.base_transformer[ind]

    @property
<<<<<<< HEAD
    def named_steps(self) -> Dict:
        """
        Read-only attribute to access any step parameter by user given name.
        Keys are step names and values are steps parameters.
=======
    def named_steps(self) -> Mapping[str, DataFrameTransformer]:
        """
        :return: mapping of step names to the data frame transformers representing
        the steps
>>>>>>> 432e2223
        """
        return self.base_transformer.named_steps<|MERGE_RESOLUTION|>--- conflicted
+++ resolved
@@ -22,10 +22,6 @@
 
     :param `**kwargs`: the arguments passed to `DataFrameTransformer` in `__init__`
     """
-<<<<<<< HEAD
-=======
-
->>>>>>> 432e2223
     def __init__(self, **kwargs) -> None:
         super().__init__(**kwargs)
         self._validate_steps()
@@ -89,11 +85,7 @@
     def steps(self) -> Sequence[Tuple[str, Union[DataFrameTransformer, BaseEstimator]]]:
         """
         The `steps` attribute of the underlying `Pipeline`.
-<<<<<<< HEAD
-        List of (name, transform) tuples (implementing fit/transform).
-=======
         :return: List of (name, transform) tuples (implementing fit/transform).
->>>>>>> 432e2223
         """
         return self.base_transformer.steps
 
@@ -127,16 +119,9 @@
             return self.base_transformer[ind]
 
     @property
-<<<<<<< HEAD
-    def named_steps(self) -> Dict:
-        """
-        Read-only attribute to access any step parameter by user given name.
-        Keys are step names and values are steps parameters.
-=======
     def named_steps(self) -> Mapping[str, DataFrameTransformer]:
         """
         :return: mapping of step names to the data frame transformers representing
         the steps
->>>>>>> 432e2223
         """
         return self.base_transformer.named_steps