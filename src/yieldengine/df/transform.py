--- conflicted
+++ resolved
@@ -59,8 +59,7 @@
     def fit_transform(
         self, X: pd.DataFrame, y: Optional[pd.Series] = None, **fit_params
     ) -> pd.DataFrame:
-        """Call the fit_transform method of the base transformer
-        `self.base_transformer`.
+        """Call the fit_transform method of `self.base_transformer`.
 
         :param X: dataframe to transform
         :param y: series of training targets
@@ -96,8 +95,8 @@
 
     def fit_transform_sample(self, sample: Sample) -> Sample:
         """
-        Fit and transform with input and output being a :class:`~yieldengine.Sample`
-        object.
+        Fit and transform with input/output being a :class:`~yieldengine.Sample` object.
+
         :param sample: `Sample` object used as input
         :return: transformed `Sample` object
         """
@@ -259,20 +258,6 @@
     """
 
     def _decorate(
-<<<<<<< HEAD
-        _cls: Type[_BaseTransformer]
-    ) -> Type[DataFrameTransformer[_BaseTransformer]]:
-        _new_class = new_class(
-            name=_cls.__name__,
-            bases=(df_transformer_type,),
-            exec_body=_init_class_namespace,
-        )
-        _new_class = cast(Type[DataFrameTransformer[_BaseTransformer]], _new_class)
-        # update __doc__ and __module__ to be able to use autodoc
-        _new_class.__doc__ = cls.__doc__
-        _new_class.__module__ = cls.__module__
-        return _new_class
-=======
         decoratee: Type[_BaseTransformer]
     ) -> Type[DataFrameTransformer[_BaseTransformer]]:
         @wraps(decoratee, updated=())
@@ -282,7 +267,6 @@
                 return cls(**kwargs)
 
         return _DataFrameTransformer
->>>>>>> 32ce8ecd
 
     if not issubclass(df_transformer_type, DataFrameTransformer):
         raise ValueError(
