# coding=utf-8
"""
Transform dataframe wrapping the scikit-learn API of transformers.

:class:`DataFrameTransformer` is an ABC class that wraps sklearn `TransformerMixin`.
It has a `fit` and a `transform` method.


"""

import logging
from abc import ABC, abstractmethod
from functools import wraps
from typing import *

import numpy as np
import pandas as pd
from sklearn.base import BaseEstimator, TransformerMixin

from yieldengine import Sample
from yieldengine.df import DataFrameEstimator

log = logging.getLogger(__name__)

T_BaseEstimator = TypeVar("T_BaseEstimator", bound=BaseEstimator)

T_BaseTransformer = TypeVar(
    "T_BaseTransformer", bound=Union[BaseEstimator, TransformerMixin]
)


class DataFrameTransformer(
    DataFrameEstimator[T_BaseTransformer], TransformerMixin, ABC
):
    """
    Wrap around an sklearn transformer and return dataframes.

    Implementations must define `_make_base_estimator` and `_get_columns_original`.

    :param: base_transformer the sklearn transformer to be wrapped
    """

    F_COLUMN_OUT = "column_out"

    def __init__(self, **kwargs) -> None:
        super().__init__(**kwargs)
        self._columns_out = None
        self._columns_original = None

    @property
<<<<<<< HEAD
    def base_transformer(self) -> T_BaseTransformer:
        """The base sklean transformer"""
=======
    def base_transformer(self) -> _BaseTransformer:
        """The base sklearn transformer"""
>>>>>>> 5066ff34
        return self.base_estimator

    # noinspection PyPep8Naming
    def transform(self, X: pd.DataFrame) -> pd.DataFrame:
        """Call the transform method of the base transformer ``self.base_transformer``.

        :param X: dataframe to transform
        :return: transformed dataframe
        """
        self._check_parameter_types(X, None)

        transformed = self._base_transform(X)

        return self._transformed_to_df(
            transformed=transformed, index=X.index, columns=self.columns_out
        )

    # noinspection PyPep8Naming
    def fit_transform(
        self, X: pd.DataFrame, y: Optional[pd.Series] = None, **fit_params
    ) -> pd.DataFrame:
        """Call the fit_transform method of `self.base_transformer`.

        :param X: dataframe to transform
        :param y: series of training targets
        :param fit_params: parameters passed to the fit method of the base transformer
        :return: dataframe of transformed sample
        """
        self._check_parameter_types(X, y)

        transformed = self._base_fit_transform(X, y, **fit_params)

        self._post_fit(X, y, **fit_params)

        return self._transformed_to_df(
            transformed=transformed, index=X.index, columns=self.columns_out
        )

    # noinspection PyPep8Naming
    def inverse_transform(self, X: pd.DataFrame) -> pd.DataFrame:
        """Apply inverse transformations in reverse order on the base transformer.

        All estimators in the pipeline must support ``inverse_transform``.
        :param X: dataframe of samples
        :return: dataframe of inversed samples
        """

        self._check_parameter_types(X, None)

        transformed = self._base_inverse_transform(X)

        return self._transformed_to_df(
            transformed=transformed, index=X.index, columns=self.columns_in
        )

    def fit_transform_sample(self, sample: Sample) -> Sample:
        """
        Fit and transform with input/output being a :class:`~yieldengine.Sample` object.

        :param sample: `Sample` object used as input
        :return: transformed `Sample` object
        """
        return Sample(
            observations=pd.concat(
                objs=[self.fit_transform(sample.features), sample.target], axis=1
            ),
            target_name=sample.target_name,
        )

    @property
    def columns_original(self) -> pd.Series:
        """Series mapping output column names to the original columns names.

        Series with index the name of the output columns and with values the
        original name of the column."""
        self._ensure_fitted()
        if self._columns_original is None:
            self._columns_original = (
                self._get_columns_original()
                .rename(self.F_COLUMN_IN)
                .rename_axis(index=self.F_COLUMN_OUT)
            )
        return self._columns_original

    @property
    def columns_out(self) -> pd.Index:
        """The `pd.Index` of names of the output columns."""
        return self.columns_original.index

    @abstractmethod
    def _get_columns_original(self) -> pd.Series:
        """Return the series mapping output column names to original columns names."""
        pass

    # noinspection PyPep8Naming,PyUnusedLocal
    def _post_fit(
        self, X: pd.DataFrame, y: Optional[pd.Series] = None, **fit_params
    ) -> None:
        super()._post_fit(X=X, y=y, **fit_params)
        self._columns_out = None
        self._columns_original = None

    @staticmethod
    def _transformed_to_df(
        transformed: Union[pd.DataFrame, np.ndarray], index: pd.Index, columns: pd.Index
    ):
        if isinstance(transformed, pd.DataFrame):
            return transformed
        else:
            return pd.DataFrame(data=transformed, index=index, columns=columns)

    # noinspection PyPep8Naming
    def _base_transform(self, X: pd.DataFrame) -> np.ndarray:
        # noinspection PyUnresolvedReferences
        return self.base_transformer.transform(X)

    # noinspection PyPep8Naming
    def _base_fit_transform(
        self, X: pd.DataFrame, y: Optional[pd.Series], **fit_params
    ) -> np.ndarray:
        return self.base_transformer.fit_transform(X, y, **fit_params)

    # noinspection PyPep8Naming
    def _base_inverse_transform(self, X: pd.DataFrame) -> np.ndarray:
        # noinspection PyUnresolvedReferences
        return self.base_transformer.inverse_transform(X)


class NDArrayTransformerDF(
    DataFrameTransformer[T_BaseTransformer], Generic[T_BaseTransformer], ABC
):
    """
    `DataFrameTransformer` whose base transformer only accepts numpy ndarrays.

    Wrap around the base transformer and converts the dataframe to an array when needed.
    """

    # noinspection PyPep8Naming
    def _base_fit(
        self, X: pd.DataFrame, y: Optional[pd.Series], **fit_params
    ) -> T_BaseTransformer:
        # noinspection PyUnresolvedReferences
        return self.base_transformer.fit(X.values, y.values, **fit_params)

    # noinspection PyPep8Naming
    def _base_transform(self, X: pd.DataFrame) -> np.ndarray:
        # noinspection PyUnresolvedReferences
        return self.base_transformer.transform(X.values)

    # noinspection PyPep8Naming
    def _base_fit_transform(
        self, X: pd.DataFrame, y: Optional[pd.Series], **fit_params
    ) -> np.ndarray:
        return self.base_transformer.fit_transform(X.values, y.values, **fit_params)

    # noinspection PyPep8Naming
    def _base_inverse_transform(self, X: pd.DataFrame) -> np.ndarray:
        # noinspection PyUnresolvedReferences
        return self.base_transformer.inverse_transform(X.values)


class ColumnPreservingTransformer(
    DataFrameTransformer[T_BaseTransformer], Generic[T_BaseTransformer], ABC
):
    """
    Transform a dataframe without changing column names but can remove columns.

    All output columns of a ColumnPreservingTransformer have the same names as their
<<<<<<< HEAD
    associated input columns. Implementations must define `_make_base_estimator`
    and `_get_columns_out`.
=======
    associated input columns. Some columns can be removed.
    Implementations must define `_make_base_transformer` and `_get_columns_out`.
>>>>>>> 5066ff34
    """

    @abstractmethod
    def _get_columns_out(self) -> pd.Index:
        # Column labels for arrays returned by the fitted transformer.
        pass

    def _get_columns_original(self) -> pd.Series:
        # return the series with output columns in index and output columns as values
        columns_out = self._get_columns_out()
        return pd.Series(index=columns_out, data=columns_out.values)


class ConstantColumnTransformer(
    ColumnPreservingTransformer[T_BaseTransformer], Generic[T_BaseTransformer], ABC
):
    """
    Transform a dataframe keeping exactly the same columns.

    A ConstantColumnTransformer does not add, remove, or rename any of the input
    columns. Implementations must define `_make_base_estimator`.
    """

    def _get_columns_out(self) -> pd.Index:
        return self.columns_in


def df_estimator(
    base_estimator: Type[T_BaseEstimator] = None,
    *,
    df_estimator_type: Type[DataFrameEstimator[T_BaseEstimator]] = DataFrameEstimator[
        T_BaseEstimator
    ],
) -> Union[
    Callable[[Type[T_BaseEstimator]], Type[DataFrameEstimator[T_BaseEstimator]]],
    Type[DataFrameEstimator[T_BaseEstimator]],
]:
    """
<<<<<<< HEAD
    Class decorator wrapping an sklearn transformer in a `DataFrameTransformer`
    :param base_estimator: the transformer class to wrap
    :param df_estimator_type: optional parameter indicating the \
=======
    Class decorator wrapping an sklearn transformer in a `DataFrameTransformer`.

    :param cls: the transformer class to wrap
    :param df_transformer_type: optional parameter indicating the \
>>>>>>> 5066ff34
                                `DataFrameTransformer` class to be used for wrapping; \
                                defaults to `ConstantColumnTransformer`
    :return: the resulting `DataFrameTransformer` with `cls` as the base \
             transformer
    """

    def _decorate(
        decoratee: Type[T_BaseEstimator]
    ) -> Type[DataFrameEstimator[T_BaseEstimator]]:
        @wraps(decoratee, updated=())
        class _DataFrameEstimator(df_estimator_type):
            @classmethod
            def _make_base_estimator(cls, **kwargs) -> T_BaseEstimator:
                return decoratee(**kwargs)

        decoratee.__name__ = f"_{decoratee.__name__}Base"
        decoratee.__qualname__ = f"{decoratee.__qualname__}.{decoratee.__name__}"
        setattr(_DataFrameEstimator, decoratee.__name__, decoratee)
        return _DataFrameEstimator

    if not issubclass(df_estimator_type, DataFrameEstimator):
        raise ValueError(
            f"arg df_transformer_type not a "
            f"{DataFrameEstimator.__name__} class: {df_estimator_type}"
        )
    if base_estimator is None:
        return _decorate
    else:
        return _decorate(base_estimator)


def df_transformer(
    base_transformer: Type[T_BaseTransformer] = None,
    *,
    df_transformer_type: Type[
        DataFrameTransformer[T_BaseTransformer]
    ] = ConstantColumnTransformer,
) -> Union[
    Callable[[Type[T_BaseTransformer]], Type[DataFrameTransformer[T_BaseTransformer]]],
    Type[DataFrameTransformer[T_BaseTransformer]],
]:
    """
    Class decorator wrapping an sklearn transformer in a `DataFrameTransformer`
    :param base_transformer: the transformer class to wrap
    :param df_transformer_type: optional parameter indicating the \
                                `DataFrameTransformer` class to be used for wrapping; \
                                defaults to `ConstantColumnTransformer`
    :return: the resulting `DataFrameTransformer` with `cls` as the base \
             transformer
    """

    return cast(
        Union[
            Callable[
                [Type[T_BaseTransformer]], Type[DataFrameTransformer[T_BaseTransformer]]
            ],
            Type[DataFrameTransformer[T_BaseTransformer]],
        ],
        df_estimator(
            base_estimator=base_transformer, df_estimator_type=df_transformer_type
        ),
    )<|MERGE_RESOLUTION|>--- conflicted
+++ resolved
@@ -1,12 +1,5 @@
 # coding=utf-8
-"""
-Transform dataframe wrapping the scikit-learn API of transformers.
-
-:class:`DataFrameTransformer` is an ABC class that wraps sklearn `TransformerMixin`.
-It has a `fit` and a `transform` method.
-
-
-"""
+"""Base classes with wrapper around sklearn transformers."""
 
 import logging
 from abc import ABC, abstractmethod
@@ -33,7 +26,7 @@
     DataFrameEstimator[T_BaseTransformer], TransformerMixin, ABC
 ):
     """
-    Wrap around an sklearn transformer and return dataframes.
+    Wrapper around an sklearn transformer and return dataframes.
 
     Implementations must define `_make_base_estimator` and `_get_columns_original`.
 
@@ -48,13 +41,8 @@
         self._columns_original = None
 
     @property
-<<<<<<< HEAD
     def base_transformer(self) -> T_BaseTransformer:
-        """The base sklean transformer"""
-=======
-    def base_transformer(self) -> _BaseTransformer:
         """The base sklearn transformer"""
->>>>>>> 5066ff34
         return self.base_estimator
 
     # noinspection PyPep8Naming
@@ -223,13 +211,9 @@
     Transform a dataframe without changing column names but can remove columns.
 
     All output columns of a ColumnPreservingTransformer have the same names as their
-<<<<<<< HEAD
-    associated input columns. Implementations must define `_make_base_estimator`
+    associated input columns. Some columns can be removed.
+    Implementations must define `_make_base_estimator`
     and `_get_columns_out`.
-=======
-    associated input columns. Some columns can be removed.
-    Implementations must define `_make_base_transformer` and `_get_columns_out`.
->>>>>>> 5066ff34
     """
 
     @abstractmethod
@@ -268,16 +252,10 @@
     Type[DataFrameEstimator[T_BaseEstimator]],
 ]:
     """
-<<<<<<< HEAD
-    Class decorator wrapping an sklearn transformer in a `DataFrameTransformer`
+    Class decorator wrapping an sklearn transformer in a `DataFrameTransformer`.
+
     :param base_estimator: the transformer class to wrap
     :param df_estimator_type: optional parameter indicating the \
-=======
-    Class decorator wrapping an sklearn transformer in a `DataFrameTransformer`.
-
-    :param cls: the transformer class to wrap
-    :param df_transformer_type: optional parameter indicating the \
->>>>>>> 5066ff34
                                 `DataFrameTransformer` class to be used for wrapping; \
                                 defaults to `ConstantColumnTransformer`
     :return: the resulting `DataFrameTransformer` with `cls` as the base \
