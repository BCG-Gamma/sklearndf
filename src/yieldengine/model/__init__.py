<<<<<<< HEAD
"""Utility classes to define, fit and inspect a machine learning model."""

=======
from abc import ABC, abstractmethod
from enum import Enum
>>>>>>> 98acf800
from typing import *

from sklearn import clone
from sklearn.base import BaseEstimator

from yieldengine.df.pipeline import PipelineDF
from yieldengine.df.transform import DataFrameTransformer


<<<<<<< HEAD
class Model:
    """Specify the preprocessing step and the estimator in an ML model.

    A `Model` is a wrapper around a `PipelinedDF` (the `self.pipeline` attributes)
    which has two steps: ```"preprocessing"``` and ```"estimator"```.
=======
class Model(ABC):
    """
    A model can create a pipeline for a preprocessing transformer (optional; possibly a
    pipeline itself) and an estimator.
>>>>>>> 98acf800

    :param BaseEstimator estimator: the base estimator used in the pipeline
    :param preprocessing: the preprocessing step in the pipeline (None or \
    `DataFrameTransformer`)
    """

    __slots__ = ["_pipeline", "_preprocessing", "_estimator"]

    STEP_PREPROCESSING = "preprocessing"
    STEP_ESTIMATOR = "estimator"

    @abstractmethod
    def __init__(
        self,
        estimator: BaseEstimator,
        preprocessing: Optional[DataFrameTransformer] = None,
    ) -> None:
        super().__init__()

        if preprocessing is not None and not isinstance(
            preprocessing, DataFrameTransformer
        ):
            raise ValueError(
                "arg preprocessing expected to be a " "DataFrameTransformer"
            )

        self._estimator = estimator
        self._preprocessing = preprocessing
        self._pipeline = PipelineDF(
            steps=[
                (Model.STEP_PREPROCESSING, self.preprocessing),
                (Model.STEP_ESTIMATOR, self.estimator),
            ]
        )

    @property
    def pipeline(self) -> PipelineDF:
        """The underlying pipeline of the model.

        It has two steps: ``preprocessing`` and ``estimator``."""
        return self._pipeline

    @property
    def preprocessing(self) -> DataFrameTransformer:
        """The ``preprocessing`` step of the pipeline."""
        return self._preprocessing

    @property
    def estimator(self) -> BaseEstimator:
        """The ``estimator`` step of the pipeline."""
        return self._estimator

    def clone(self, parameters: Optional[Dict[str, Any]] = None) -> "Model":
        """Clone `self`.

        :param parameters: parameters used to reset the model parameters
        :return: the cloned `Model`
        """
        estimator = clone(self._estimator)
        preprocessing = self._preprocessing
        if preprocessing is not None:
            preprocessing = clone(preprocessing)

        my_class: Type[Model] = self.__class__
        new_model: Model = my_class(estimator=estimator, preprocessing=preprocessing)

        # to set the parameters, we need to wrap the preprocessor and estimator in a
        # pipeline object
        if parameters is not None:
            new_model.pipeline.set_params(**parameters)

        # the additional calibration property has to be cloned correctly
        if isinstance(self, ClassificationModel):
            new_model._calibration_method = self._calibration_method

        return new_model


class RegressionModel(Model):
    def __init__(
        self,
        estimator: BaseEstimator,
        preprocessing: Optional[DataFrameTransformer] = None,
    ):
        super().__init__(estimator, preprocessing)


class ProbabilityCalibrationMethod(Enum):
    SIGMOID = "sigmoid"
    ISOTONIC = "isotonic"
    NO_CALIBRATION = "no-calibration"


class ClassificationModel(Model):
    __slots__ = ["_pipeline", "_preprocessing", "_estimator", "_calibration_method"]

    def __init__(
        self,
        estimator: BaseEstimator,
        preprocessing: Optional[DataFrameTransformer] = None,
        calibration: Optional[
            ProbabilityCalibrationMethod
        ] = ProbabilityCalibrationMethod.SIGMOID,
    ):
        super().__init__(estimator, preprocessing)
        self._calibration_method = calibration

    @property
    def calibration(self) -> ProbabilityCalibrationMethod:
        return self._calibration_method<|MERGE_RESOLUTION|>--- conflicted
+++ resolved
@@ -1,10 +1,9 @@
-<<<<<<< HEAD
-"""Utility classes to define, fit and inspect a machine learning model."""
+"""
+Utility classes to define, fit and inspect a machine learning model
+"""
 
-=======
 from abc import ABC, abstractmethod
 from enum import Enum
->>>>>>> 98acf800
 from typing import *
 
 from sklearn import clone
@@ -14,18 +13,11 @@
 from yieldengine.df.transform import DataFrameTransformer
 
 
-<<<<<<< HEAD
-class Model:
+class Model(ABC):
     """Specify the preprocessing step and the estimator in an ML model.
 
-    A `Model` is a wrapper around a `PipelinedDF` (the `self.pipeline` attributes)
-    which has two steps: ```"preprocessing"``` and ```"estimator"```.
-=======
-class Model(ABC):
-    """
-    A model can create a pipeline for a preprocessing transformer (optional; possibly a
+    A model can creates a pipeline for a preprocessing transformer (optional; possibly a
     pipeline itself) and an estimator.
->>>>>>> 98acf800
 
     :param BaseEstimator estimator: the base estimator used in the pipeline
     :param preprocessing: the preprocessing step in the pipeline (None or \
